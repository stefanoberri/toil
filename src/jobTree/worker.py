--- conflicted
+++ resolved
@@ -306,13 +306,8 @@
             
             #We check the requirements of the job to see if we can run it
             #within the current worker
-<<<<<<< HEAD
-            jobStoreID, memory, cpu, storage, predecessorID = jobs[0]
-            if memory > job.memory:
-=======
             successorJobStoreID, successorMemory, successorCpu, successorPredecessorID = jobs[0]
             if successorMemory > job.memory:
->>>>>>> 58ded895
                 logger.debug("We need more memory for the next job, so finishing")
                 break
             if successorCpu > job.cpu:
