# Implement support for Common Workflow Language (CWL) for Toil.
#
# Copyright (C) 2015 Curoverse, Inc
# Copyright (C) 2016 UCSC Computational Genomics Lab
#
# Licensed under the Apache License, Version 2.0 (the "License");
# you may not use this file except in compliance with the License.
# You may obtain a copy of the License at
#
#     http://www.apache.org/licenses/LICENSE-2.0
#
# Unless required by applicable law or agreed to in writing, software
# distributed under the License is distributed on an "AS IS" BASIS,
# WITHOUT WARRANTIES OR CONDITIONS OF ANY KIND, either express or implied.
# See the License for the specific language governing permissions and
# limitations under the License.

from toil.job import Job
from toil.common import Toil
from toil.version import baseVersion
from toil.lib.bioio import setLoggingFromOptions

import argparse
import cwltool.errors
import cwltool.load_tool
import cwltool.main
import cwltool.workflow
import cwltool.expression
import cwltool.builder
import cwltool.resolver
import cwltool.stdfsaccess
import cwltool.draft2tool
from cwltool.pathmapper import PathMapper, adjustDirObjs, adjustFileObjs, get_listing, MapperEnt, visit_class, normalizeFilesDirs
from cwltool.process import shortname, fillInDefaults, compute_checksums, collectFilesAndDirs, stageFiles
from cwltool.utils import aslist
import schema_salad.validate as validate
import schema_salad.ref_resolver
import os
import tempfile
import json
import sys
import logging
import copy
import functools

# Python 3 compatibility imports
from six.moves import xrange
from six import iteritems, string_types
import six.moves.urllib.parse as urlparse

cwllogger = logging.getLogger("cwltool")

# The job object passed into CWLJob and CWLWorkflow
# is a dict mapping to tuple of (key, dict)
# the final dict is derived by evaluating each
# tuple looking up the key in the supplied dict.
#
# This is necessary because Toil jobs return a single value (a dict)
# but CWL permits steps to have multiple output parameters that may
# feed into multiple other steps.  This transformation maps the key in the
# output object to the correct key of the input object.

class IndirectDict(dict):
    pass

class MergeInputs(object):
    def __init__(self, sources):
        self.sources = sources
    def resolve(self):
        raise NotImplementedError()

class MergeInputsNested(MergeInputs):
    def resolve(self):
        return [v[1][v[0]] for v in self.sources]

class MergeInputsFlattened(MergeInputs):
    def resolve(self):
        r = []
        for v in self.sources:
            v = v[1][v[0]]
            if isinstance(v, list):
                r.extend(v)
            else:
                r.append(v)
        return r

class StepValueFrom(object):
    def __init__(self, expr, inner, req):
        self.expr = expr
        self.inner = inner
        self.req = req

    def do_eval(self, inputs, ctx):
        return cwltool.expression.do_eval(self.expr, inputs, self.req,
                                          None, None, {}, context=ctx)

def _resolve_indirect_inner(d):
    if isinstance(d, IndirectDict):
        r = {}
        for k, v in d.items():
            if isinstance(v, MergeInputs):
                r[k] = v.resolve()
            else:
                r[k] = v[1].get(v[0])
        return r
    else:
        return d

def resolve_indirect(d):
    inner = IndirectDict() if isinstance(d, IndirectDict) else {}
    needEval = False
    for k, v in iteritems(d):
        if isinstance(v, StepValueFrom):
            inner[k] = v.inner
            needEval = True
        else:
            inner[k] = v
    res = _resolve_indirect_inner(inner)
    if needEval:
        ev = {}
        for k, v in iteritems(d):
            if isinstance(v, StepValueFrom):
                ev[k] = v.do_eval(res, res[k])
            else:
                ev[k] = res[k]
        return ev
    else:
        return res

class ToilPathMapper(PathMapper):
    def __init__(self, referenced_files, basedir, stagedir,
                 separateDirs=True,
                 get_file=None,
                 stage_listing=False):
        self.get_file = get_file
        self.stage_listing = stage_listing
        super(ToilPathMapper, self).__init__(referenced_files, basedir,
                                             stagedir, separateDirs=separateDirs)

    def visit(self, obj, stagedir, basedir, copy=False, staged=False):
        # type: (Dict[Text, Any], Text, Text, bool, bool) -> None
        tgt = os.path.join(stagedir, obj["basename"])
        if obj["location"] in self._pathmap:
            return
        if obj["class"] == "Directory":
            if obj["location"].startswith("file://"):
                resolved = schema_salad.ref_resolver.uri_file_path(obj["location"])
            else:
                resolved = obj["location"]
            self._pathmap[obj["location"]] = MapperEnt(resolved, tgt, "WritableDirectory" if copy else "Directory", staged)
            if obj["location"].startswith("file://") and not self.stage_listing:
                staged = False
            self.visitlisting(obj.get("listing", []), tgt, basedir, copy=copy, staged=staged)
        elif obj["class"] == "File":
            loc = obj["location"]
            if "contents" in obj and obj["location"].startswith("_:"):
                self._pathmap[obj["location"]] = MapperEnt(obj["contents"], tgt, "CreateFile", staged)
            else:
                resolved = self.get_file(loc) if self.get_file else loc
                if resolved.startswith("file:"):
                    resolved = schema_salad.ref_resolver.uri_file_path(resolved)
                self._pathmap[loc] = MapperEnt(resolved, tgt, "WritableFile" if copy else "File", staged)
                self.visitlisting(obj.get("secondaryFiles", []), stagedir, basedir, copy=copy, staged=staged)


class ToilCommandLineTool(cwltool.draft2tool.CommandLineTool):
    def makePathMapper(self, reffiles, stagedir, **kwargs):
        return ToilPathMapper(reffiles, kwargs["basedir"], stagedir,
                              separateDirs=kwargs.get("separateDirs", True),
                              get_file=kwargs["toil_get_file"])

def toilMakeTool(toolpath_object, **kwargs):
    if isinstance(toolpath_object, dict) and toolpath_object.get("class") == "CommandLineTool":
        return ToilCommandLineTool(toolpath_object, **kwargs)
    return cwltool.workflow.defaultMakeTool(toolpath_object, **kwargs)

class ToilFsAccess(cwltool.stdfsaccess.StdFsAccess):
    def __init__(self, basedir, fileStore=None):
        self.fileStore = fileStore
        super(ToilFsAccess, self).__init__(basedir)

    def _abs(self, p):
        if p.startswith("toilfs:"):
            return self.fileStore.readGlobalFile(p[7:])
        else:
            return super(ToilFsAccess, self)._abs(p)

def toilGetFile(fileStore, index, existing, fileStoreID):
    """Get path to input file from Toil jobstore. """
    if not fileStoreID.startswith("toilfs:"):
        return schema_salad.ref_resolver.file_uri(fileStoreID)
    srcPath = fileStore.readGlobalFile(fileStoreID[7:])
    index[srcPath] = fileStoreID
    existing[fileStoreID] = srcPath
    return schema_salad.ref_resolver.file_uri(srcPath)

def writeFile(writeFunc, index, existing, x):
    """Write output files back into Toil jobstore.

    'existing' is a set of files retrieved as inputs from getFile. This ensures
    they are mapped back as the same name if passed through.
    """
    # Toil fileStore reference
    if x.startswith("toilfs:"):
        return x
    # File literal outputs with no path, we don't write these and will fail
    # with unsupportedRequirement when retrieving later with getFile
    elif x.startswith("_:"):
        return x
    else:
        x = existing.get(x, x)
        if x not in index:
            if not urlparse.urlparse(x).scheme:
                rp = os.path.realpath(x)
            else:
                rp = x
            try:
                index[x] = "toilfs:" + writeFunc(rp)
                existing[index[x]] = x
            except Exception as e:
                cwllogger.error("Got exception '%s' while copying '%s'", e, x)
                raise
        return index[x]

def uploadFile(uploadfunc, fileindex, existing, uf, skip_broken=False):

    if uf["location"].startswith("toilfs:") or uf["location"].startswith("_:"):
        return
    if uf["location"] in fileindex:
        uf["location"] = fileindex[uf["location"]]
        return
    if not uf["location"] and uf["path"]:
        uf["location"] = schema_salad.ref_resolver.file_uri(uf["path"])
    if not os.path.isfile(uf["location"][7:]):
        if skip_broken:
            return
        else:
            raise cwltool.errors.WorkflowException("File is missing: %s" % uf["location"])
    uf["location"] = writeFile(uploadfunc,
                               fileindex,
                               existing,
                               uf["location"])

def writeGlobalFileWrapper(fileStore, fileuri):
    return fileStore.writeGlobalFile(schema_salad.ref_resolver.uri_file_path(fileuri))

class ResolveIndirect(Job):
    def __init__(self, cwljob):
        super(ResolveIndirect, self).__init__()
        self.cwljob = cwljob

    def run(self, fileStore):
        return resolve_indirect(self.cwljob)

def toilStageFiles(fileStore, cwljob, outdir, index, existing, export):
        # Copy input files out of the global file store, ensure path/location synchronized
        jobfiles = []  # type: List[Dict[Text, Any]]
        collectFilesAndDirs(cwljob, jobfiles)
        pm = ToilPathMapper(jobfiles, "", outdir, separateDirs=False, stage_listing=True)
        for f, p in pm.items():
            if not p.staged:
                continue
            if not os.path.exists(os.path.dirname(p.target)):
                os.makedirs(os.path.dirname(p.target), 0o0755)
            if p.type == "File":
                fileStore.exportFile(p.resolved[7:], "file://" + p.target)
            elif p.type == "Directory" and not os.path.exists(p.target):
                os.makedirs(p.target, 0o0755)
            elif p.type == "CreateFile":
                with open(p.target, "wb") as n:
                    n.write(p.resolved.encode("utf-8"))

        def _check_adjust(f):
            f["location"] = schema_salad.ref_resolver.file_uri(pm.mapper(f["location"])[1])
            if "contents" in f:
                del f["contents"]
            return f

        visit_class(cwljob, ("File", "Directory"), _check_adjust)


class CWLJobWrapper(Job):
    def __init__(self, tool, cwljob, **kwargs):
        super(CWLJobWrapper, self).__init__(cores=.1,
                                            memory=1024*1024,
                                            disk=1)
        self.cwltool = remove_pickle_problems(tool)
        self.cwljob = cwljob
        self.kwargs = kwargs

    def run(self, fileStore):
        cwljob = resolve_indirect(self.cwljob)

        if 'builder' in self.kwargs:
            builder = self.kwargs["builder"]
        else:
            builder = cwltool.builder.Builder()
            builder.job = cwljob
            builder.requirements = []
            builder.outdir = None
            builder.tmpdir = None
            builder.timeout = 0
            builder.resources = {}
        realjob = CWLJob(self.cwltool, self.cwljob, builder=builder, **self.kwargs)
        self.addChild(realjob)
        return realjob.rv()


class CWLJob(Job):
    """Execute a CWL tool wrapper."""

    def __init__(self, tool, cwljob, **kwargs):
        if 'builder' in kwargs:
            builder = kwargs["builder"]
        else:
            builder = cwltool.builder.Builder()
            builder.job = {}
            builder.requirements = []
            builder.outdir = None
            builder.tmpdir = None
            builder.timeout = 0
            builder.resources = {}
        req = tool.evalResources(builder, {})
        self.cwltool = remove_pickle_problems(tool)
        # pass the default of None if basecommand is empty
        unitName = self.cwltool.tool.get("baseCommand", None)
        if isinstance(unitName, (list, tuple)):
            unitName = ' '.join(unitName)
        super(CWLJob, self).__init__(cores=req["cores"],
                                     memory=(req["ram"]*1024*1024),
                                     disk=((req["tmpdirSize"]*1024*1024) + (req["outdirSize"]*1024*1024)),
                                     unitName=unitName)

        self.cwljob = cwljob
        try:
            self.jobName = str(self.cwltool.tool['id'])
        except KeyError:
            # fall back to the Toil defined class name if the tool doesn't have an identifier
            pass
        self.step_inputs = kwargs.get("step_inputs", self.cwltool.tool["inputs"])
        self.executor_options = kwargs

    def run(self, fileStore):
        cwljob = resolve_indirect(self.cwljob)
        fillInDefaults(self.step_inputs, cwljob)

        inpdir = os.path.join(fileStore.getLocalTempDir(), "inp")
        outdir = os.path.join(fileStore.getLocalTempDir(), "out")
        tmpdir = os.path.join(fileStore.getLocalTempDir(), "tmp")
        os.mkdir(inpdir)
        os.mkdir(outdir)
        os.mkdir(tmpdir)

        index = {}
        existing = {}

        # Run the tool
        opts = copy.deepcopy(self.executor_options)
        # Exports temporary directory for batch systems that reset TMPDIR
        os.environ["TMPDIR"] = os.path.realpath(opts.pop("tmpdir", None) or tmpdir)
        (output, status) = cwltool.main.single_job_executor(self.cwltool, cwljob,
                                                            basedir=os.getcwd(),
                                                            outdir=outdir,
                                                            tmpdir=tmpdir,
                                                            tmp_outdir_prefix=self.executor_options['tmpdir'] + '/',
                                                            tmpdir_prefix="tmp",
<<<<<<< HEAD
                                                            move_outputs=None,
                                                            make_fs_access=cwltool.stdfsaccess.StdFsAccess,
=======
                                                            make_fs_access=functools.partial(ToilFsAccess, fileStore=fileStore),
                                                            toil_get_file=functools.partial(toilGetFile, fileStore, index, existing),
>>>>>>> 0bdf3181
                                                            **opts)
        if status != "success":
            raise cwltool.errors.WorkflowException(status)

        adjustDirObjs(output, functools.partial(get_listing,
                                                cwltool.stdfsaccess.StdFsAccess(outdir),
                                                recursive=True))

        adjustFileObjs(output, functools.partial(uploadFile,
                                                 functools.partial(writeGlobalFileWrapper, fileStore),
                                                 index, existing))

        return output


def makeJob(tool, jobobj, **kwargs):
    if tool.tool["class"] == "Workflow":
        wfjob = CWLWorkflow(tool, jobobj, **kwargs)
        followOn = ResolveIndirect(wfjob.rv())
        wfjob.addFollowOn(followOn)
        return (wfjob, followOn)
    else:
        # get_requirement
        resourceReq, _ = tool.get_requirement("ResourceRequirement")
        if resourceReq:
            for req in ("coresMin", "coresMax", "ramMin", "ramMax",
                         "tmpdirMin", "tmpdirMax", "outdirMin", "outdirMax"):
                r = resourceReq.get(req)
                if isinstance(r, string_types) and ("$(" in r or "${" in r):
                    # Found a dynamic resource requirement so use a job wrapper.
                    job = CWLJobWrapper(tool, jobobj, **kwargs)
                    return (job, job)

        job = CWLJob(tool, jobobj, **kwargs)
        return (job, job)


class CWLScatter(Job):
    def __init__(self, step, cwljob, **kwargs):
        super(CWLScatter, self).__init__()
        self.step = step
        self.cwljob = cwljob
        self.executor_options = kwargs

    def flat_crossproduct_scatter(self, joborder, scatter_keys, outputs, postScatterEval):
        scatter_key = shortname(scatter_keys[0])
        l = len(joborder[scatter_key])
        for n in xrange(0, l):
            jo = copy.copy(joborder)
            jo[scatter_key] = joborder[scatter_key][n]
            if len(scatter_keys) == 1:
                jo = postScatterEval(jo)
                (subjob, followOn) = makeJob(self.step.embedded_tool, jo, **self.executor_options)
                self.addChild(subjob)
                outputs.append(followOn.rv())
            else:
                self.flat_crossproduct_scatter(jo, scatter_keys[1:], outputs, postScatterEval)

    def nested_crossproduct_scatter(self, joborder, scatter_keys, postScatterEval):
        scatter_key = shortname(scatter_keys[0])
        l = len(joborder[scatter_key])
        outputs = []
        for n in xrange(0, l):
            jo = copy.copy(joborder)
            jo[scatter_key] = joborder[scatter_key][n]
            if len(scatter_keys) == 1:
                jo = postScatterEval(jo)
                (subjob, followOn) = makeJob(self.step.embedded_tool, jo, **self.executor_options)
                self.addChild(subjob)
                outputs.append(followOn.rv())
            else:
                outputs.append(self.nested_crossproduct_scatter(jo, scatter_keys[1:], postScatterEval))
        return outputs

    def run(self, fileStore):
        cwljob = resolve_indirect(self.cwljob)

        if isinstance(self.step.tool["scatter"], string_types):
            scatter = [self.step.tool["scatter"]]
        else:
            scatter = self.step.tool["scatter"]

        scatterMethod = self.step.tool.get("scatterMethod", None)
        if len(scatter) == 1:
            scatterMethod = "dotproduct"
        outputs = []

        valueFrom = {shortname(i["id"]): i["valueFrom"] for i in self.step.tool["inputs"] if "valueFrom" in i}
        def postScatterEval(io):
            shortio = {shortname(k): v for k, v in iteritems(io)}
            def valueFromFunc(k, v):
                if k in valueFrom:
                    return cwltool.expression.do_eval(
                            valueFrom[k], shortio, self.step.requirements,
                            None, None, {}, context=v)
                else:
                    return v
            return {k: valueFromFunc(k, v) for k,v in io.items()}

        if scatterMethod == "dotproduct":
            for i in xrange(0, len(cwljob[shortname(scatter[0])])):
                copyjob = copy.copy(cwljob)
                for sc in [shortname(x) for x in scatter]:
                    copyjob[sc] = cwljob[sc][i]
                copyjob = postScatterEval(copyjob)
                (subjob, followOn) = makeJob(self.step.embedded_tool, copyjob, **self.executor_options)
                self.addChild(subjob)
                outputs.append(followOn.rv())
        elif scatterMethod == "nested_crossproduct":
            outputs = self.nested_crossproduct_scatter(cwljob, scatter, postScatterEval)
        elif scatterMethod == "flat_crossproduct":
            self.flat_crossproduct_scatter(cwljob, scatter, outputs, postScatterEval)
        else:
            if scatterMethod:
                raise validate.ValidationException(
                    "Unsupported complex scatter type '%s'" % scatterMethod)
            else:
                raise validate.ValidationException(
                    "Must provide scatterMethod to scatter over multiple inputs")

        return outputs


class CWLGather(Job):
    def __init__(self, step, outputs):
        super(CWLGather, self).__init__()
        self.step = step
        self.outputs = outputs

    def allkeys(self, obj, keys):
        if isinstance(obj, dict):
            for k in obj.keys():
                keys.add(k)
        elif isinstance(obj, list):
            for l in obj:
                self.allkeys(l, keys)

    def extract(self, obj, k):
        if isinstance(obj, dict):
            return obj.get(k)
        elif isinstance(obj, list):
            cp = []
            for l in obj:
                cp.append(self.extract(l, k))
            return cp
        else:
            return []

    def run(self, fileStore):
        outobj = {}

        for k in [shortname(i) for i in self.step.tool["out"]]:
            outobj[k] = self.extract(self.outputs, k)

        return outobj


class SelfJob(object):
    """Fake job object to facilitate implementation of CWLWorkflow.run()"""

    def __init__(self, j, v):
        self.j = j
        self.v = v

    def rv(self):
        return self.v

    def addChild(self, c):
        return self.j.addChild(c)

    def hasChild(self, c):
        return self.j.hasChild(c)

def remove_pickle_problems(obj):
    """doc_loader does not pickle correctly, causing Toil errors, remove from objects.
    """
    if hasattr(obj, "doc_loader"):
        obj.doc_loader = None
    if hasattr(obj, "embedded_tool"):
        obj.embedded_tool = remove_pickle_problems(obj.embedded_tool)
    if hasattr(obj, "steps"):
        obj.steps = [remove_pickle_problems(s) for s in obj.steps]
    return obj

class CWLWorkflow(Job):
    """Traverse a CWL workflow graph and schedule a Toil job graph."""

    def __init__(self, cwlwf, cwljob, **kwargs):
        super(CWLWorkflow, self).__init__()
        self.cwlwf = cwlwf
        self.cwljob = cwljob
        self.executor_options = kwargs
        if "step_inputs" in self.executor_options:
            del self.executor_options["step_inputs"]
        self.cwlwf = remove_pickle_problems(self.cwlwf)

    def run(self, fileStore):
        cwljob = resolve_indirect(self.cwljob)

        # `promises` dict
        # from: each parameter (workflow input or step output)
        #   that may be used as a "source" for a step input workflow output
        #   parameter
        # to: the job that will produce that value.
        promises = {}

        # `jobs` dict from step id to job that implements that step.
        jobs = {}

        for inp in self.cwlwf.tool["inputs"]:
            promises[inp["id"]] = SelfJob(self, cwljob)

        alloutputs_fufilled = False
        while not alloutputs_fufilled:
            # Iteratively go over the workflow steps, scheduling jobs as their
            # dependencies can be fufilled by upstream workflow inputs or
            # step outputs.  Loop exits when the workflow outputs
            # are satisfied.

            alloutputs_fufilled = True

            for step in self.cwlwf.steps:
                if step.tool["id"] not in jobs:
                    stepinputs_fufilled = True
                    for inp in step.tool["inputs"]:
                        if "source" in inp:
                            for s in aslist(inp["source"]):
                                if s not in promises:
                                    stepinputs_fufilled = False
                    if stepinputs_fufilled:
                        jobobj = {}

                        for inp in step.tool["inputs"]:
                            key = shortname(inp["id"])
                            if "source" in inp:
                                if inp.get("linkMerge") or len(aslist(inp["source"])) > 1:
                                    linkMerge = inp.get("linkMerge", "merge_nested")
                                    if linkMerge == "merge_nested":
                                        jobobj[key] = (
                                            MergeInputsNested([(shortname(s), promises[s].rv())
                                                               for s in aslist(inp["source"])]))
                                    elif linkMerge == "merge_flattened":
                                        jobobj[key] = (
                                            MergeInputsFlattened([(shortname(s), promises[s].rv())
                                                                  for s in aslist(inp["source"])]))
                                    else:
                                        raise validate.ValidationException(
                                            "Unsupported linkMerge '%s'", linkMerge)
                                else:
                                    jobobj[key] = (
                                    shortname(inp["source"]), promises[inp["source"]].rv())
                            elif "default" in inp:
                                d = copy.copy(inp["default"])
                                jobobj[key] = ("default", {"default": d})

                            if "valueFrom" in inp and "scatter" not in step.tool:
                                if key in jobobj:
                                    jobobj[key] = StepValueFrom(inp["valueFrom"],
                                                                jobobj[key],
                                                                self.cwlwf.requirements)
                                else:
                                    jobobj[key] = StepValueFrom(inp["valueFrom"],
                                                                ("None", {"None": None}),
                                                                self.cwlwf.requirements)

                        if "scatter" in step.tool:
                            wfjob = CWLScatter(step, IndirectDict(jobobj), **self.executor_options)
                            followOn = CWLGather(step, wfjob.rv())
                            wfjob.addFollowOn(followOn)
                        else:
                            (wfjob, followOn) = makeJob(step.embedded_tool, IndirectDict(jobobj),
                                                        step_inputs=step.tool["inputs"],
                                                        **self.executor_options)

                        jobs[step.tool["id"]] = followOn

                        connected = False
                        for inp in step.tool["inputs"]:
                            for s in aslist(inp.get("source", [])):
                                if not promises[s].hasChild(wfjob):
                                    promises[s].addChild(wfjob)
                                    connected = True
                        if not connected:
                            # workflow step has default inputs only, isn't connected to other jobs,
                            # so add it as child of workflow.
                            self.addChild(wfjob)

                        for out in step.tool["outputs"]:
                            promises[out["id"]] = followOn

                for inp in step.tool["inputs"]:
                    for s in aslist(inp.get("source", [])):
                        if s not in promises:
                            alloutputs_fufilled = False

            # may need a test
            for out in self.cwlwf.tool["outputs"]:
                if "source" in out:
                    if out["source"] not in promises:
                        alloutputs_fufilled = False

        outobj = {}
        for out in self.cwlwf.tool["outputs"]:
            outobj[shortname(out["id"])] = (shortname(out["outputSource"]), promises[out["outputSource"]].rv())

        return IndirectDict(outobj)


cwltool.process.supportedProcessRequirements = ("DockerRequirement",
                                                "ExpressionEngineRequirement",
                                                "InlineJavascriptRequirement",
                                                "InitialWorkDirRequirement",
                                                "SchemaDefRequirement",
                                                "EnvVarRequirement",
                                                "CreateFileRequirement",
                                                "SubworkflowFeatureRequirement",
                                                "ScatterFeatureRequirement",
                                                "ShellCommandRequirement",
                                                "MultipleInputFeatureRequirement",
                                                "StepInputExpressionRequirement",
                                                "ResourceRequirement")

<<<<<<< HEAD
def unsupportedInputCheck(p):
    """Check for file inputs we don't current support in Toil:

    - File literals
    """
    if p.get("contents") and (not p.get("path") and not p.get("location")):
        raise cwltool.process.UnsupportedRequirement("CWL File literals not yet supported in Toil")

=======
>>>>>>> 0bdf3181
def unsupportedRequirementsCheck(requirements):
    """Check for specific requirement cases we don't support.
    """
    pass

def visitSteps(t, op):
    if isinstance(t, cwltool.workflow.Workflow):
        for s in t.steps:
            op(s.tool)
            visitSteps(s.embedded_tool, op)

def main(args=None, stdout=sys.stdout):
    parser = argparse.ArgumentParser()
    Job.Runner.addToilOptions(parser)
    parser.add_argument("cwltool", type=str)
    parser.add_argument("cwljob", nargs=argparse.REMAINDER)

    # Will override the "jobStore" positional argument, enables
    # user to select jobStore or get a default from logic one below.
    parser.add_argument("--jobStore", type=str)
    parser.add_argument("--not-strict", action="store_true")
    parser.add_argument("--no-container", action="store_true")
    parser.add_argument("--quiet", dest="logLevel", action="store_const", const="ERROR")
    parser.add_argument("--basedir", type=str)
    parser.add_argument("--outdir", type=str, default=os.getcwd())
    parser.add_argument("--version", action='version', version=baseVersion)
    parser.add_argument("--preserve-environment", type=str, nargs='+',
                    help="Preserve specified environment variables when running CommandLineTools",
                    metavar=("VAR1 VAR2"),
                    default=("PATH",),
                    dest="preserve_environment")

    # mkdtemp actually creates the directory, but
    # toil requires that the directory not exist,
    # so make it and delete it and allow
    # toil to create it again (!)
    workdir = tempfile.mkdtemp()
    os.rmdir(workdir)

    if args is None:
        args = sys.argv[1:]

    options = parser.parse_args([workdir] + args)

    use_container = not options.no_container

    setLoggingFromOptions(options)
    if options.logLevel:
        cwllogger.setLevel(options.logLevel)

    outdir = options.outdir
    fileindex = {}
    existing = {}

    with Toil(options) as toil:
        if options.restart:
            outobj = toil.restart()
        else:
            useStrict = not options.not_strict
            try:
                t = cwltool.load_tool.load_tool(options.cwltool, toilMakeTool,
                                                resolver=cwltool.resolver.tool_resolver,
                                                strict=useStrict)
                unsupportedRequirementsCheck(t.requirements)
            except cwltool.process.UnsupportedRequirement as e:
                logging.error(e)
                return 33

            if type(t) == int:
                return t

            options.workflow = options.cwltool
            options.job_order = options.cwljob
            options.tool_help = None
            job = cwltool.main.load_job_order(options, t, sys.stdin)

            if type(job) == int:
                return job

            job, options.basedir = job

            fillInDefaults(t.tool["inputs"], job)

            def pathToLoc(p):
                if "location" not in p and "path" in p:
                    p["location"] = p["path"]
                    del p["path"]

            def importFiles(tool):
                visit_class(tool, ("File", "Directory"), pathToLoc)
                normalizeFilesDirs(tool)
                adjustDirObjs(tool, functools.partial(get_listing,
                                                      cwltool.stdfsaccess.StdFsAccess(""),
                                                      recursive=True))
                adjustFileObjs(tool, functools.partial(uploadFile,
                                                       toil.importFile,
                                                       fileindex, existing, skip_broken=True))

            t.visit(importFiles)

            for inp in t.tool["inputs"]:
                def setSecondary(fileobj):
                    if isinstance(fileobj, dict) and fileobj.get("class") == "File":
                        if "secondaryFiles" not in fileobj:
                            fileobj["secondaryFiles"] = [{
                                "location": cwltool.builder.substitute(fileobj["location"], sf), "class": "File"}
                                                         for sf in inp["secondaryFiles"]]

                    if isinstance(fileobj, list):
                        for e in fileobj:
                            setSecondary(e)

                if shortname(inp["id"]) in job and inp.get("secondaryFiles"):
                    setSecondary(job[shortname(inp["id"])])

            importFiles(job)
            visitSteps(t, importFiles)

            make_fs_access = functools.partial(ToilFsAccess, fileStore=toil)
            try:
                (wf1, wf2) = makeJob(t, {}, use_container=use_container,
                        preserve_environment=options.preserve_environment,
                        tmpdir=os.path.realpath(outdir))
            except cwltool.process.UnsupportedRequirement as e:
                logging.error(e)
                return 33

            wf1.cwljob = job
            outobj = toil.start(wf1)

        outobj = resolve_indirect(outobj)

        toilStageFiles(toil, outobj, outdir, fileindex, existing, True)

        visit_class(outobj, ("File",), functools.partial(compute_checksums, cwltool.stdfsaccess.StdFsAccess("")))

        stdout.write(json.dumps(outobj, indent=4))

    return 0<|MERGE_RESOLUTION|>--- conflicted
+++ resolved
@@ -364,13 +364,8 @@
                                                             tmpdir=tmpdir,
                                                             tmp_outdir_prefix=self.executor_options['tmpdir'] + '/',
                                                             tmpdir_prefix="tmp",
-<<<<<<< HEAD
-                                                            move_outputs=None,
-                                                            make_fs_access=cwltool.stdfsaccess.StdFsAccess,
-=======
                                                             make_fs_access=functools.partial(ToilFsAccess, fileStore=fileStore),
                                                             toil_get_file=functools.partial(toilGetFile, fileStore, index, existing),
->>>>>>> 0bdf3181
                                                             **opts)
         if status != "success":
             raise cwltool.errors.WorkflowException(status)
@@ -693,17 +688,6 @@
                                                 "StepInputExpressionRequirement",
                                                 "ResourceRequirement")
 
-<<<<<<< HEAD
-def unsupportedInputCheck(p):
-    """Check for file inputs we don't current support in Toil:
-
-    - File literals
-    """
-    if p.get("contents") and (not p.get("path") and not p.get("location")):
-        raise cwltool.process.UnsupportedRequirement("CWL File literals not yet supported in Toil")
-
-=======
->>>>>>> 0bdf3181
 def unsupportedRequirementsCheck(requirements):
     """Check for specific requirement cases we don't support.
     """
